#!/usr/bin/env python3
import pandas as pd
import numpy as np
from math import ceil, floor
from hashlib import md5
from sys import stderr
from pathlib import Path
from itertools import chain
import torch
from torchvision import transforms
from PIL import Image

from opensoundscape.audio import Audio
from opensoundscape.spectrogram import Spectrogram


def get_md5_digest(input_string):
    """ Generate MD5 sum for a string

    Inputs:
        input_string: An input string

    Outputs:
        output: A string containing the md5 hash of input string
    """
    obj = md5()
    obj.update(input_string.encode("utf-8"))
    return obj.hexdigest()


def annotations_with_overlaps_with_clip(df, begin, end):
    """ Determine if any rows overlap with current segment

    Inputs:
        df:     A dataframe containing a Raven annotation file
        begin:  The begin time of the current segment (unit: seconds)
        end:    The end time of the current segment (unit: seconds)

    Output:
        sub_df: A dataframe of annotations which overlap with the begin/end times
    """
    return df[
        ((df["begin time (s)"] >= begin) & (df["begin time (s)"] < end))
        | ((df["end time (s)"] > begin) & (df["end time (s)"] <= end))
    ]


class Splitter(torch.utils.data.Dataset):
    """ A PyTorch Dataset for splitting a WAV files

    Inputs:
        wavs:                   A list of WAV files to split
        annotations:            Should we search for corresponding annotations files? (default: False)
        label_corrections:      Specify a correction labels CSV file w/ column headers "raw" and "corrected" (default: None)
        overlap:                How much overlap should there be between samples (units: seconds, default: 1)
        duration:               How long should each segment be? (units: seconds, default: 5)
        output_directory        Where should segments be written? (default: segments/)
        include_last_segment:   Do you want to include the last segment? (default: False)

    Effects:
        - Segments will be written to the output_directory

    Outputs:
        output: A list of CSV rows containing the source audio, segment begin
                time (seconds), segment end time (seconds), segment audio, and present
                classes separated by '|' if annotations were requested
    """

    def __init__(
        self,
        wavs,
        annotations=False,
        label_corrections=None,
        overlap=1,
        duration=5,
        output_directory="segments",
        include_last_segment=False,
    ):
        self.wavs = list(wavs)

        self.annotations = annotations
        self.label_corrections = label_corrections
        if self.label_corrections:
            self.labels_df = pd.read_csv(label_corrections)

        self.overlap = overlap
        self.duration = duration
        self.output_directory = output_directory
        self.include_last_segment = include_last_segment

    def __len__(self):
        return len(self.wavs)

    def __getitem__(self, item_idx):
        wav = self.wavs[item_idx]
        suffix = wav.suffix
        annotation_prefix = self.wavs[item_idx].stem.split(".")[0]

        if self.annotations:
            annotation_file = Path(
                f"{wav.parent}/{annotation_prefix}.Table.1.selections.txt.lower"
            )
            if not annotation_file.is_file():
                stderr.write(f"Warning: Found no Raven annotations for {wav}\n")
                return {"data": []}

        audio_obj = Audio.from_file(wav)
        wav_duration = audio_obj.duration()
        wav_times = np.arange(0.0, wav_duration, wav_duration / len(audio_obj.samples))

        if self.annotations:
            annotation_df = pd.read_csv(annotation_file, sep="\t").sort_values(
                by=["begin time (s)"]
            )

        if self.label_corrections:
            annotation_df["class"] = annotation_df["class"].fillna("unknown")
            annotation_df["class"] = annotation_df["class"].apply(
                lambda cls: self.labels_df[self.labels_df["raw"] == cls][
                    "corrected"
                ].values[0]
            )

        num_segments = ceil(
            (wav_duration - self.overlap) / (self.duration - self.overlap)
        )

        outputs = []
        for idx in range(num_segments):
            if idx == num_segments - 1:
                if self.include_last_segment:
                    end = wav_duration
                    begin = end - self.duration
                else:
                    continue
            else:
                begin = self.duration * idx - self.overlap * idx
                end = begin + self.duration

            if self.annotations:
                overlaps = annotations_with_overlaps_with_clip(
                    annotation_df, begin, end
                )

            unique_string = f"{wav}-{begin}-{end}"
            destination = f"{self.output_directory}/{get_md5_digest(unique_string)}"

            if self.annotations:
                if overlaps.shape[0] > 0:
                    segment_sample_begin = audio_obj.time_to_sample(begin)
                    segment_sample_end = audio_obj.time_to_sample(end)
                    audio_to_write = audio_obj.trim(begin, end)
                    audio_to_write.save(f"{destination}{suffix}")

                    if idx == num_segments - 1:
                        to_append = f"{wav},{annotation_file},{wav_times[segment_sample_begin]},{wav_times[-1]},{destination}{suffix}"
                    else:
                        to_append = f"{wav},{annotation_file},{wav_times[segment_sample_begin]},{wav_times[segment_sample_end]},{destination}{suffix}"
                    to_append += f",{'|'.join(overlaps['class'].unique())}"

                    outputs.append(to_append)
            else:
                segment_sample_begin = audio_obj.time_to_sample(begin)
                segment_sample_end = audio_obj.time_to_sample(end)
                audio_to_write = audio_obj.trim(begin, end)
                audio_to_write.save(f"{destination}{suffix}")

                if idx == num_segments - 1:
                    to_append = f"{wav},{wav_times[segment_sample_begin]},{wav_times[-1]},{destination}{suffix}"
                else:
                    to_append = f"{wav},{wav_times[segment_sample_begin]},{wav_times[segment_sample_end]},{destination}{suffix}"

                outputs.append(to_append)

        return {"data": outputs}

    @classmethod
    def collate_fn(*batch):
        return chain.from_iterable([x["data"] for x in batch[1]])


class BinaryFromAudio(torch.utils.data.Dataset):
    """ Binary Audio -> Image Dataset

    Given a DataFrame with audio files in one of the columns, generate
    a DataSet for basic machine learning tasks

    Input:
        df: A DataFrame with a column containing audio files
        audio_column: The column in the DataFrame which contains audio files [default: Destination]
        label_column: The column with numeric labels if present [default: None]
        height: Height for resulting Tensor [default: 224]
        width: Width for resulting Tensor [default: 224]
        add_noise: Apply RandomAffine and ColorJitter filters [default: False]
        debug: Save images to a directory [default: None]
        spec_augment: If True, prepare audio for spec_augment procedure [default: False]
        random_trim_length: Extract a clip of this many seconds of audio starting at a random time
            If None, the original clip will be used [default: None]
        overlay_prob: Probability of an image from a different class being overlayed (combined as a weighted sum)
        on the training image. typical values: 0, 0.66 [default: 0] 

    Output:
        Dictionary:
            { "X": (1, H, W) if spec_augment else (3, H, W)
            , "y": (1) if label_column != None
            }
    """

    def __init__(
        self,
        df,
        audio_column="Destination",
        label_column=None,
        height=224,
        width=224,
        add_noise=False,
        debug=None,
        spec_augment=False,
        random_trim_length=None,
        overlay_prob = 0
    ):
        self.df = df
        self.audio_column = audio_column
        self.label_column = label_column
        self.height = height
        self.width = width
        self.debug = debug
        self.spec_augment = spec_augment
        self.random_trim_length = random_trim_length
        self.overlay_prob = overlay_prob

        if add_noise:
            self.transform = transforms.Compose(
                [
                    transforms.Resize((self.height, self.width)),
                    transforms.RandomAffine(
                        degrees=0, translate=(0.2, 0.03), fillcolor=50
                    ),
                    transforms.ColorJitter(
                        brightness=0.3, contrast=0.3, saturation=0.3, hue=0
                    ),
                    transforms.ToTensor(),
                ]
            )
        else:
            self.transform = transforms.Compose(
                [transforms.Resize((self.height, self.width)), transforms.ToTensor()]
            )

    def __len__(self):
        return self.df.shape[0]

    def __getitem__(self, item_idx):
        row = self.df.iloc[item_idx]

        audio_p = Path(row[self.audio_column])
        audio = Audio.from_file(audio_p)
        spectrogram = Spectrogram.from_audio(audio)
<<<<<<< HEAD
        
        #TODO: test this
        if self.random_trim_length is not None:
            audio_length = len(audio.samples)/audio.sample_rate
            if self.random_trim_length < audio_length:
                raise ValueError('the length of the original file ({audio_length}) was less than the length to extract ({self.random_trim_length}) for the file {audio_p}')
            extra_time = audio_length - self.random_trim_length
            start_time = np.random.uniform()*extra_time
            spectrogram = spectrogram.trim(start_time,start_time+random_trim_length)
        
                
=======
        spectrogram = spectrogram.linear_scale(feature_range=(0, 255))

>>>>>>> 400e347e
        image = Image.fromarray(spectrogram.spectrogram)
        image = image.convert("RGB")
        
        #TODO: test this
        if self.overlay_prob > np.random.uniform():
            # select a random training file from a different class
            other_classes_df = self.df[self.df[self.label_column]!=row[self.label_column]]
            file_path = np.random.choice(other_classes_df[self.audio_column].values())
            overlay_audio = Audio.from_file(audio_p)
            overlay_spectrogram = Spectrogram.from_audio(overlay_audio)
            
            # trim to desired length if needed
            if self.random_trim_length is not None:
                audio_length = len(overlay_audio.samples)/overlay_audio.sample_rate
                if self.random_trim_length < audio_length:
                    raise ValueError('the length of the original file ({audio_length}) was less than the length to extract ({self.random_trim_length}) for the file {file_path}')
                extra_time = audio_length - self.random_trim_length
                start_time = np.random.uniform()*extra_time
                overlay_spectrogram = overlay_spectrogram.trim(start_time,start_time+random_trim_length)
                
            # create an image and add blur
            overlay_image = Image.fromarray(overlay_spectrogram.spectrogram)
            blur_r = np.random.randint(0, 8) / 10
            overlay_image = overlay.filter(ImageFilter.GaussianBlur(radius=blur_r))

            # use a weighted sum to overlay the images
            overlap_weight = random.randint(5, 10) / 10
            
            image = image * (1-overlap_weight) + overlay_image * overlap_weight

        if self.debug:
            image.save(f"{self.debug}/{audio_p.stem}.png")

        X = self.transform(image)

        if self.spec_augment:
            X = X[0].unsqueeze(0)

        if self.label_column:
            labels = np.array([row[self.label_column]])
            return {"X": X, "y": torch.from_numpy(labels)}
        return {"X": X}<|MERGE_RESOLUTION|>--- conflicted
+++ resolved
@@ -256,9 +256,10 @@
         audio_p = Path(row[self.audio_column])
         audio = Audio.from_file(audio_p)
         spectrogram = Spectrogram.from_audio(audio)
-<<<<<<< HEAD
         
-        #TODO: test this
+        spectrogram = spectrogram.linear_scale(feature_range=(0, 255))
+        
+	#TODO: test this
         if self.random_trim_length is not None:
             audio_length = len(audio.samples)/audio.sample_rate
             if self.random_trim_length < audio_length:
@@ -268,10 +269,7 @@
             spectrogram = spectrogram.trim(start_time,start_time+random_trim_length)
         
                 
-=======
-        spectrogram = spectrogram.linear_scale(feature_range=(0, 255))
-
->>>>>>> 400e347e
+
         image = Image.fromarray(spectrogram.spectrogram)
         image = image.convert("RGB")
         
